

<!DOCTYPE html>

<html>
  <head>
    <meta charset="utf-8" />
    <meta name="viewport" content="width=device-width, initial-scale=1.0" />
  <meta name="viewport" content="width=device-width,initial-scale=1">
  <meta http-equiv="x-ua-compatible" content="ie=edge">
  <meta name="lang:clipboard.copy" content="Copy to clipboard">
  <meta name="lang:clipboard.copied" content="Copied to clipboard">
  <meta name="lang:search.language" content="en">
  <meta name="lang:search.pipeline.stopwords" content="True">
  <meta name="lang:search.pipeline.trimmer" content="True">
  <meta name="lang:search.result.none" content="No matching documents">
  <meta name="lang:search.result.one" content="1 matching document">
  <meta name="lang:search.result.other" content="# matching documents">
  <meta name="lang:search.tokenizer" content="[\s\-]+">

  
    <link href="https://fonts.gstatic.com/" rel="preconnect" crossorigin>
    <link href="https://fonts.googleapis.com/css?family=Roboto+Mono:400,500,700|Roboto:300,400,400i,700&display=fallback" rel="stylesheet">

    <style>
      body,
      input {
        font-family: "Roboto", "Helvetica Neue", Helvetica, Arial, sans-serif
      }

      code,
      kbd,
      pre {
        font-family: "Roboto Mono", "Courier New", Courier, monospace
      }
    </style>
  

  <link rel="stylesheet" href="_static/stylesheets/application.css"/>
  <link rel="stylesheet" href="_static/stylesheets/application-palette.css"/>
  <link rel="stylesheet" href="_static/stylesheets/application-fixes.css"/>
  
  <link rel="stylesheet" href="_static/fonts/material-icons.css"/>
  
  <meta name="theme-color" content="#3f51b5">
  <script src="_static/javascripts/modernizr.js"></script>
  
  
  
    <title>Installing &#8212; Kinetics Toolkit 0.3.1
 documentation</title>
    <link rel="stylesheet" href="_static/material.css" type="text/css" />
    <link rel="stylesheet" href="_static/pygments.css" type="text/css" />
    <link rel="stylesheet" type="text/css" href="_static/css/custom.css" />
    <script id="documentation_options" data-url_root="./" src="_static/documentation_options.js"></script>
    <script src="_static/jquery.js"></script>
    <script src="_static/underscore.js"></script>
    <script src="_static/doctools.js"></script>
    <script src="_static/language_data.js"></script>
    <script crossorigin="anonymous" integrity="sha256-Ae2Vz/4ePdIu6ZyI/5ZGsYnb+m0JlOmKPjt6XZ9JJkA=" src="https://cdnjs.cloudflare.com/ajax/libs/require.js/2.3.4/require.min.js"></script>
    <link rel="index" title="Index" href="genindex.html" />
    <link rel="search" title="Search" href="search.html" />
    <link rel="next" title="Lab mode" href="labmode.html" />
    <link rel="prev" title="Kinetics Toolkit" href="index.html" />



  
   

  </head>
  <body dir=ltr
        data-md-color-primary=white data-md-color-accent=orange>
  
  <svg class="md-svg">
    <defs data-children-count="0">
      
      <svg xmlns="http://www.w3.org/2000/svg" width="416" height="448" viewBox="0 0 416 448" id="__github"><path fill="currentColor" d="M160 304q0 10-3.125 20.5t-10.75 19T128 352t-18.125-8.5-10.75-19T96 304t3.125-20.5 10.75-19T128 256t18.125 8.5 10.75 19T160 304zm160 0q0 10-3.125 20.5t-10.75 19T288 352t-18.125-8.5-10.75-19T256 304t3.125-20.5 10.75-19T288 256t18.125 8.5 10.75 19T320 304zm40 0q0-30-17.25-51T296 232q-10.25 0-48.75 5.25Q229.5 240 208 240t-39.25-2.75Q130.75 232 120 232q-29.5 0-46.75 21T56 304q0 22 8 38.375t20.25 25.75 30.5 15 35 7.375 37.25 1.75h42q20.5 0 37.25-1.75t35-7.375 30.5-15 20.25-25.75T360 304zm56-44q0 51.75-15.25 82.75-9.5 19.25-26.375 33.25t-35.25 21.5-42.5 11.875-42.875 5.5T212 416q-19.5 0-35.5-.75t-36.875-3.125-38.125-7.5-34.25-12.875T37 371.5t-21.5-28.75Q0 312 0 260q0-59.25 34-99-6.75-20.5-6.75-42.5 0-29 12.75-54.5 27 0 47.5 9.875t47.25 30.875Q171.5 96 212 96q37 0 70 8 26.25-20.5 46.75-30.25T376 64q12.75 25.5 12.75 54.5 0 21.75-6.75 42 34 40 34 99.5z"/></svg>
      
    </defs>
  </svg>
  
  <input class="md-toggle" data-md-toggle="drawer" type="checkbox" id="__drawer">
  <input class="md-toggle" data-md-toggle="search" type="checkbox" id="__search">
  <label class="md-overlay" data-md-component="overlay" for="__drawer"></label>
  <a href="#install" tabindex="1" class="md-skip"> Skip to content </a>
  <header class="md-header" data-md-component="header">
  <nav class="md-header-nav md-grid">
    <div class="md-flex navheader">
      <div class="md-flex__cell md-flex__cell--shrink">
        <a href="index.html" title="Kinetics Toolkit 0.3.1
 documentation"
           class="md-header-nav__button md-logo">
          
              <img src="_static/logo.png" height="26"
                   alt="Kinetics Toolkit 0.3.1 documentation logo">
          
        </a>
      </div>
      <div class="md-flex__cell md-flex__cell--shrink">
        <label class="md-icon md-icon--menu md-header-nav__button" for="__drawer"></label>
      </div>
      <div class="md-flex__cell md-flex__cell--stretch">
        <div class="md-flex__ellipsis md-header-nav__title" data-md-component="title">
          <span class="md-header-nav__topic">Kinetics Toolkit</span>
          <span class="md-header-nav__topic"> Installing </span>
        </div>
      </div>
      <div class="md-flex__cell md-flex__cell--shrink">
        <label class="md-icon md-icon--search md-header-nav__button" for="__search"></label>
        
<div class="md-search" data-md-component="search" role="dialog">
  <label class="md-search__overlay" for="__search"></label>
  <div class="md-search__inner" role="search">
    <form class="md-search__form" action="search.html" method="GET" name="search">
      <input type="text" class="md-search__input" name="q" placeholder="Search"
             autocapitalize="off" autocomplete="off" spellcheck="false"
             data-md-component="query" data-md-state="active">
      <label class="md-icon md-search__icon" for="__search"></label>
      <button type="reset" class="md-icon md-search__icon" data-md-component="reset" tabindex="-1">
        &#xE5CD;
      </button>
    </form>
    <div class="md-search__output">
      <div class="md-search__scrollwrap" data-md-scrollfix>
        <div class="md-search-result" data-md-component="result">
          <div class="md-search-result__meta">
            Type to start searching
          </div>
          <ol class="md-search-result__list"></ol>
        </div>
      </div>
    </div>
  </div>
</div>

      </div>
      
        <div class="md-flex__cell md-flex__cell--shrink">
          <div class="md-header-nav__source">
            <a href="https://github.com/felixchenier/kineticstoolkit/" title="Go to repository" class="md-source" data-md-source="github">

    <div class="md-source__icon">
      <svg xmlns="http://www.w3.org/2000/svg" xmlns:xlink="http://www.w3.org/1999/xlink" viewBox="0 0 24 24" width="28" height="28">
        <use xlink:href="#__github" width="24" height="24"></use>
      </svg>
    </div>
  
  <div class="md-source__repository">
    kineticstoolkit
  </div>
</a>
          </div>
        </div>
      
      
  
  <script src="_static/javascripts/version_dropdown.js"></script>
  <script>
    var json_loc = ""versions.json"",
        target_loc = "../",
        text = "Versions";
    $( document ).ready( add_version_dropdown(json_loc, target_loc, text));
  </script>
  

    </div>
  </nav>
</header>

  
  <div class="md-container">
    
    
    
    <main class="md-main">
      <div class="md-main__inner md-grid" data-md-component="container">
        
          <div class="md-sidebar md-sidebar--primary" data-md-component="navigation">
            <div class="md-sidebar__scrollwrap">
              <div class="md-sidebar__inner">
                <nav class="md-nav md-nav--primary" data-md-level="0">
  <label class="md-nav__title md-nav__title--site" for="__drawer">
    <a href="index.html" title="Kinetics Toolkit 0.3.1 documentation" class="md-nav__button md-logo">
      
        <img src="_static/logo.png" alt=" logo" width="48" height="48">
      
    </a>
    <a href="index.html"
       title="Kinetics Toolkit 0.3.1 documentation">Kinetics Toolkit</a>
  </label>
    <div class="md-nav__source">
      <a href="https://github.com/felixchenier/kineticstoolkit/" title="Go to repository" class="md-source" data-md-source="github">

    <div class="md-source__icon">
      <svg xmlns="http://www.w3.org/2000/svg" xmlns:xlink="http://www.w3.org/1999/xlink" viewBox="0 0 24 24" width="28" height="28">
        <use xlink:href="#__github" width="24" height="24"></use>
      </svg>
    </div>
  
  <div class="md-source__repository">
    kineticstoolkit
  </div>
</a>
    </div>
  
  

  
  <ul class="md-nav__list">
    <li class="md-nav__item">
    
    
    <input class="md-toggle md-nav__toggle" data-md-toggle="toc" type="checkbox" id="__toc">
    <label class="md-nav__link md-nav__link--active" for="__toc"> Installing </label>
    
      <a href="#" class="md-nav__link md-nav__link--active">Installing</a>
      
        
<nav class="md-nav md-nav--secondary">
  <ul class="md-nav__list" data-md-scrollfix="">
  </ul>
</nav>
      
    
    </li>
    <li class="md-nav__item">
    
    
      <a href="labmode.html" class="md-nav__link">Lab mode</a>
      
    
    </li>
    <li class="md-nav__item">
    
    
      <a href="timeseries.html" class="md-nav__link">Getting started with TimeSeries</a>
      
    
    </li>
    <li class="md-nav__item">
    
    
      <a href="loadsave.html" class="md-nav__link">Saving and loading</a>
      
    
    </li>
    <li class="md-nav__item">
    
    
      <a href="filters.html" class="md-nav__link">Filters</a>
      
    
    </li>
    <li class="md-nav__item">
    
    
      <a href="kinematics.html" class="md-nav__link">Kinematics</a>
      
    
    </li>
    <li class="md-nav__item">
    
    
      <a href="pushrimkinetics.html" class="md-nav__link">Pushrim Kinetics</a>
      
    
    </li>
    <li class="md-nav__item">
    
    
      <a href="cycles.html" class="md-nav__link">Cycles</a>
      
    
    </li>
    <li class="md-nav__item">
    
    
      <a href="release_notes.html" class="md-nav__link">Release Notes</a>
      
    
    </li>
    <li class="md-nav__item">
    
    
      <a href="https://felixchenier.uqam.ca/ktk_develop" class="md-nav__link">Development version</a>
      
    
    </li>
    <li class="md-nav__item">
    
    
      <a href="api_reference.html" class="md-nav__link">API Reference</a>
      
    
    </li>
  </ul>
  

</nav>
              </div>
            </div>
          </div>
          <div class="md-sidebar md-sidebar--secondary" data-md-component="toc">
            <div class="md-sidebar__scrollwrap">
              <div class="md-sidebar__inner">
                
<nav class="md-nav md-nav--secondary">
  <ul class="md-nav__list" data-md-scrollfix="">
  </ul>
</nav>
              </div>
            </div>
          </div>
        
        <div class="md-content">
          <article class="md-content__inner md-typeset" role="main">
            
  
<<<<<<< HEAD
<h1 id="install--page-root">Installing<a class="headerlink" href="#install--page-root" title="Permalink to this headline">¶</a></h1>
<p>Although Kinetics Toolkit is distributed via <code class="docutils literal notranslate"><span class="pre">pip</span></code>, I strongly recommend using a conda environment, if only to install <code class="docutils literal notranslate"><span class="pre">ezc3d</span></code> which is required for opening c3d files and which is distributed via <code class="docutils literal notranslate"><span class="pre">conda-forge</span></code>.</p>
=======
<h1 id="install--page-root">Installing the stable version<a class="headerlink" href="#install--page-root" title="Permalink to this headline">¶</a></h1>
<p>Kinetics Toolkit is hosted both on PyPi and conda-forge. However, Kinetics Toolkit relies on <code class="docutils literal notranslate"><span class="pre">ezc3d</span></code> to read c3d files, which is
distributed only on conda-forge. The recommended installation method is therefore using conda-forge.</p>
>>>>>>> 320267f3
<ol>
<li><p>Download and install Anaconda or <a class="reference external" href="https://docs.conda.io/en/latest/miniconda.html">Miniconda</a> with python 3.8 or newer.</p></li>
<li><p>Create a new environment (recommended): open an Anaconda Prompt (on Windows) or a terminal (on macOS and Linux) and type these commands one by one to create a <code class="docutils literal notranslate"><span class="pre">ktk</span></code> virtual environment and install Kinetics Toolkit in this environment.</p>
<div class="highlight-default notranslate"><div class="highlight"><pre><span></span> <span class="n">conda</span> <span class="n">create</span> <span class="o">-</span><span class="n">n</span> <span class="n">ktk</span>

 <span class="n">conda</span> <span class="n">activate</span> <span class="n">ktk</span>

 <span class="n">conda</span> <span class="n">install</span> <span class="o">-</span><span class="n">c</span> <span class="n">conda</span><span class="o">-</span><span class="n">forge</span> <span class="n">kineticstoolkit</span> <span class="n">ezc3d</span>
</pre></div>
</div>
</li>
<li><p>Interactive functions can be tricky in Python. Kinetics Toolkit’s interactive functions make use of IPython’s integration of Matplotlib/Qt5’s event loop, which is completely supported in the Spyder IDE. Therefore I recommend using Spyder, but any IDE that uses IPython should also work well.</p>
<div class="highlight-default notranslate"><div class="highlight"><pre><span></span> <span class="n">conda</span> <span class="n">install</span> <span class="o">-</span><span class="n">c</span> <span class="n">conda</span><span class="o">-</span><span class="n">forge</span> <span class="n">spyder</span>
</pre></div>
</div>
</li>
<li><p>Choose the Qt5 backend for IPython: if you are using the Spyder IDE, go to the Spyder’s preferences, to the <strong>IPython console</strong> item, then to the <strong>Graphics</strong> pane. In the <strong>Graphics backend</strong> box, select <strong>Qt5</strong>. Restart Spyder.</p></li>
</ol>
<p>Verify that you are able to import Kinetics Toolkit in the interactive IPython console. This should work without error:</p>
<div class="highlight-default notranslate"><div class="highlight"><pre><span></span><span class="gp">&gt;&gt;&gt; </span><span class="kn">import</span> <span class="nn">kineticstoolkit</span>

<span class="go">or</span>

<span class="gp">&gt;&gt;&gt; </span><span class="kn">import</span> <span class="nn">kineticstoolkit.lab</span> <span class="k">as</span> <span class="nn">ktk</span>
</pre></div>
</div>



          </article>
        </div>
      </div>
    </main>
  </div>
  <footer class="md-footer">
    <div class="md-footer-nav">
      <nav class="md-footer-nav__inner md-grid">
          
            <a href="index.html" title="Kinetics Toolkit"
               class="md-flex md-footer-nav__link md-footer-nav__link--prev"
               rel="prev">
              <div class="md-flex__cell md-flex__cell--shrink">
                <i class="md-icon md-icon--arrow-back md-footer-nav__button"></i>
              </div>
              <div class="md-flex__cell md-flex__cell--stretch md-footer-nav__title">
                <span class="md-flex__ellipsis">
                  <span
                      class="md-footer-nav__direction"> Previous </span> Kinetics Toolkit </span>
              </div>
            </a>
          
          
            <a href="labmode.html" title="Lab mode"
               class="md-flex md-footer-nav__link md-footer-nav__link--next"
               rel="next">
            <div class="md-flex__cell md-flex__cell--stretch md-footer-nav__title"><span
                class="md-flex__ellipsis"> <span
                class="md-footer-nav__direction"> Next </span> Lab mode </span>
            </div>
            <div class="md-flex__cell md-flex__cell--shrink"><i
                class="md-icon md-icon--arrow-forward md-footer-nav__button"></i>
            </div>
          
        </a>
        
      </nav>
    </div>
    <div class="md-footer-meta md-typeset">
      <div class="md-footer-meta__inner md-grid">
        <div class="md-footer-copyright">
          <div class="md-footer-copyright__highlight">
              &#169; Copyright 2020, Félix Chénier.
              
          </div>
            Created using
            <a href="http://www.sphinx-doc.org/">Sphinx</a> 3.2.1.
             and
            <a href="https://github.com/bashtage/sphinx-material/">Material for
              Sphinx</a>
        </div>
      </div>
    </div>
  </footer>
  <script src="_static/javascripts/application.js"></script>
  <script>app.initialize({version: "1.0.4", url: {base: ".."}})</script>
  </body>
</html><|MERGE_RESOLUTION|>--- conflicted
+++ resolved
@@ -317,14 +317,9 @@
           <article class="md-content__inner md-typeset" role="main">
             
   
-<<<<<<< HEAD
 <h1 id="install--page-root">Installing<a class="headerlink" href="#install--page-root" title="Permalink to this headline">¶</a></h1>
-<p>Although Kinetics Toolkit is distributed via <code class="docutils literal notranslate"><span class="pre">pip</span></code>, I strongly recommend using a conda environment, if only to install <code class="docutils literal notranslate"><span class="pre">ezc3d</span></code> which is required for opening c3d files and which is distributed via <code class="docutils literal notranslate"><span class="pre">conda-forge</span></code>.</p>
-=======
-<h1 id="install--page-root">Installing the stable version<a class="headerlink" href="#install--page-root" title="Permalink to this headline">¶</a></h1>
-<p>Kinetics Toolkit is hosted both on PyPi and conda-forge. However, Kinetics Toolkit relies on <code class="docutils literal notranslate"><span class="pre">ezc3d</span></code> to read c3d files, which is
+<p>Kinetics Toolkit is hosted on both PyPi and conda-forge. However, Kinetics Toolkit relies on <code class="docutils literal notranslate"><span class="pre">ezc3d</span></code> to read c3d files, which is
 distributed only on conda-forge. The recommended installation method is therefore using conda-forge.</p>
->>>>>>> 320267f3
 <ol>
 <li><p>Download and install Anaconda or <a class="reference external" href="https://docs.conda.io/en/latest/miniconda.html">Miniconda</a> with python 3.8 or newer.</p></li>
 <li><p>Create a new environment (recommended): open an Anaconda Prompt (on Windows) or a terminal (on macOS and Linux) and type these commands one by one to create a <code class="docutils literal notranslate"><span class="pre">ktk</span></code> virtual environment and install Kinetics Toolkit in this environment.</p>
