#!/usr/bin/env python3
# -*- coding: utf-8 -*-
#
# Copyright 2020 Félix Chénier

# Licensed under the Apache License, Version 2.0 (the "License");
# you may not use this file except in compliance with the License.
# You may obtain a copy of the License at

#     http://www.apache.org/licenses/LICENSE-2.0

# Unless required by applicable law or agreed to in writing, software
# distributed under the License is distributed on an "AS IS" BASIS,
# WITHOUT WARRANTIES OR CONDITIONS OF ANY KIND, either express or implied.
# See the License for the specific language governing permissions and
# limitations under the License.

__author__ = "Félix Chénier"
__copyright__ = "Copyright (C) 2020 Félix Chénier"
__email__ = "chenier.felix@uqam.ca"
__license__ = "Apache 2.0"

"""
KTK development functions
-------------------------
This module contains fonctions related to development, tests and release.

"""

import ktk
import os
import subprocess
import shutil
import webbrowser

from functools import partial
from threading import Thread
from time import sleep


<<<<<<< HEAD
def run_tests(module=None):
=======
def run_unit_tests():
>>>>>>> ee435961
    """Run all unit tests."""
    # Run pytest in another process to ensure that the workspace is and stays
    # clean, and all Matplotlib windows are closed correctly after the tests.
    cwd = os.getcwd()
    os.chdir(ktk.config['RootFolder'] + '/tests')
    subprocess.call(['pytest', '--ignore=interactive'])
    os.chdir(cwd)
<<<<<<< HEAD
=======


def run_doc_tests():
    """Run all doc tests."""
    print('Running doc tests...')
    cwd = os.getcwd()
    os.chdir(ktk.config['RootFolder'] + '/ktk')
    for file in os.listdir():
        if file.endswith('.py'):
            print(file)
            subprocess.call(['python', '-m', 'doctest', file])
    os.chdir(cwd)
>>>>>>> ee435961


def generate_tutorials():
    """Generate the tutorials in html."""
    cwd = os.getcwd()
    os.chdir(ktk.config['RootFolder'] + '/tutorials')
    subprocess.call(['jupyter-nbconvert', '--to', 'html_toc',
                     'index.ipynb'])
    os.chdir(cwd)

    # Open tutorial
    webbrowser.open_new_tab(
        'file://' + ktk.config['RootFolder'] + '/tutorials/index.html')


def generate_doc():
    """Generate ktk's reference using pdoc."""
    cwd = os.getcwd()

    # Create a mirror of ktk
    shutil.rmtree(ktk.config['RootFolder'] + '/tmp', ignore_errors=True)
    shutil.rmtree(ktk.config['RootFolder'] + '/doc', ignore_errors=True)
    os.mkdir(ktk.config['RootFolder'] + '/tmp')
    shutil.copytree(ktk.config['RootFolder'] + '/ktk',
                    ktk.config['RootFolder'] + '/tmp/ktk')

    # Append the class definitions to ktk/__init__.py
    # so that pdoc includes the classes into ktk's toplevel
    with open(ktk.config['RootFolder'] + '/tmp/ktk/__init__.py',
              'a') as out_file:
        with open(ktk.config['RootFolder'] + '/ktk/_timeseries.py',
                  'r') as in_file:
            for line in in_file:
                out_file.write(line)

        with open(ktk.config['RootFolder'] + '/ktk/_player.py',
                  'r') as in_file:
            for line in in_file:
                out_file.write(line)


    # Run pdoc
    os.chdir(ktk.config['RootFolder'] + '/tmp')
    subprocess.call(['pdoc', '--html', '--config', 'show_source_code=False',
                     '--output-dir', ktk.config['RootFolder'] + '/doc', 'ktk'])

    # Cleanup
    shutil.rmtree(ktk.config['RootFolder'] + '/tmp', ignore_errors=True)
    os.chdir(cwd)

    # Open doc
    webbrowser.open_new_tab(
        'file://' + ktk.config['RootFolder'] + '/doc/ktk/index.html')


def update_readme():
    """Copy ktk's docstring into readme.md."""
    with open(ktk.config['RootFolder'] + '/README.md', 'w') as fid:
        fid.write(ktk.__doc__)


def compile_for_pypi():
    """Compile for PyPi."""
    update_readme()
    shutil.rmtree(ktk.config['RootFolder'] + '/dist', ignore_errors=True)
    shutil.rmtree(ktk.config['RootFolder'] + '/build', ignore_errors=True)
    os.chdir(ktk.config['RootFolder'])
    subprocess.call(['python', 'setup.py', 'sdist', 'bdist_wheel'])


def upload_to_pypi():
    """Upload to PyPi."""
    root_folder = ktk.config['RootFolder']
<<<<<<< HEAD

=======
>>>>>>> ee435961
    subprocess.call([
        'osascript',
        '-e',
        'tell application "Terminal" to do script '
        f'"conda activate ktk; cd {root_folder}; twine upload dist/*"'])


def release():
    """Run all functions for release, without packaging and uploading."""
    run_doc_tests()
    run_unit_tests()
    update_readme()
    generate_tutorials()
    generate_doc()<|MERGE_RESOLUTION|>--- conflicted
+++ resolved
@@ -38,11 +38,7 @@
 from time import sleep
 
 
-<<<<<<< HEAD
-def run_tests(module=None):
-=======
 def run_unit_tests():
->>>>>>> ee435961
     """Run all unit tests."""
     # Run pytest in another process to ensure that the workspace is and stays
     # clean, and all Matplotlib windows are closed correctly after the tests.
@@ -50,8 +46,6 @@
     os.chdir(ktk.config['RootFolder'] + '/tests')
     subprocess.call(['pytest', '--ignore=interactive'])
     os.chdir(cwd)
-<<<<<<< HEAD
-=======
 
 
 def run_doc_tests():
@@ -64,7 +58,6 @@
             print(file)
             subprocess.call(['python', '-m', 'doctest', file])
     os.chdir(cwd)
->>>>>>> ee435961
 
 
 def generate_tutorials():
@@ -138,10 +131,6 @@
 def upload_to_pypi():
     """Upload to PyPi."""
     root_folder = ktk.config['RootFolder']
-<<<<<<< HEAD
-
-=======
->>>>>>> ee435961
     subprocess.call([
         'osascript',
         '-e',
